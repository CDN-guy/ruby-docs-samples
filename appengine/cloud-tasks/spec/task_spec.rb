--- conflicted
+++ resolved
@@ -23,27 +23,16 @@
 
   before :all do
     GOOGLE_CLOUD_PROJECT = ENV["GOOGLE_CLOUD_PROJECT"]
-<<<<<<< HEAD
     location_id          = ENV["LOCATION_ID"] || "us-east1"
     QUEUE_ID             = ENV["QUEUE_ID"] || "my-appengine-queue"
-=======
-    LOCATION_ID          = "us-east1".freeze
-    QUEUE_ID             = "my-appengine-queue".freeze
->>>>>>> bd98df7e
 
     client = Google::Cloud::Tasks.new
     parent = client.queue_path GOOGLE_CLOUD_PROJECT, location_id, QUEUE_ID
 
     begin
-<<<<<<< HEAD
       client.get_queue parent
     rescue
       location_id = "us-east4"
-=======
-      client.get_queue queue_path
-    rescue StandardError
-      LOCATION_ID = "us-east4".freeze
->>>>>>> bd98df7e
     end
     LOCATION_ID = location_id
   end
