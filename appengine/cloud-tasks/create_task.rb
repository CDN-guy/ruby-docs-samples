# Copyright 2018 Google, Inc
# Licensed under the Apache License, Version 2.0 (the "License")
# you may not use this file except in compliance with the License.
# You may obtain a copy of the License at
#
#     http:#www.apache.org/licenses/LICENSE-2.0
#
# Unless required by applicable law or agreed to in writing, software
# distributed under the License is distributed on an "AS IS" BASIS,
# WITHOUT WARRANTIES OR CONDITIONS OF ANY KIND, either express or implied.
# See the License for the specific language governing permissions and
# limitations under the License.

# [START cloud_tasks_appengine_create_task]
require "google/cloud/tasks"

# Create an App Engine Task
#
# @param [String] project_id Your Google Cloud Project ID.
# @param [String] location_id Your Google Cloud Project Location ID.
# @param [String] queue_id Your Google Cloud App Engine Queue ID.
# @param [String] payload The request body of your task.
# @param [Integer] seconds The delay, in seconds, to process your task.
def create_task project_id, location_id, queue_id, payload: nil, seconds: nil
  # Instantiates a client.
  client = Google::Cloud::Tasks.new

  # Construct the fully qualified queue name.
<<<<<<< HEAD
  parent = client.queue_path project_id, location_id, queue_id
=======
  parent = cloud_tasks.queue_path project_id, location_id, queue_id
>>>>>>> 720ac145

  # Construct task.
  task = {
    app_engine_http_request: {
      http_method:  "POST",
      relative_uri: "/log_payload"
    }
  }

  # Add payload to task body.
  if payload
    task[:app_engine_http_request][:body] = payload
  end

  # Add scheduled time to task.
  if seconds
    timestamp = Google::Protobuf::Timestamp.new
    timestamp.seconds = Time.now.to_i + seconds.to_i
    task[:schedule_time] = timestamp
  end

  # Send create task request.
  puts "Sending task #{task}"
  response = cloud_tasks.create_task parent, task

  puts "Created task #{response.name}" if response.name
end
# [END cloud_tasks_appengine_create_task]

if $PROGRAM_NAME == __FILE__
  project_id  = ARGV.shift
  location_id = ARGV.shift
  queue_id    = ARGV.shift
  payload     = ARGV.shift
  seconds     = ARGV.shift

  if project_id && queue_id && location_id
    create_task(
      project_id,
      location_id,
      queue_id,
      payload: payload,
      seconds: seconds
    )
  else
    puts <<~USAGE
      Usage: ruby create_task.rb <GOOGLE_CLOUD_PROJECT> <LOCATION_ID> <QUEUE_ID> <payload> <seconds>

      Environment variables:
        GOOGLE_CLOUD_PROJECT must be set to your Google Cloud project ID
        QUEUE_ID must be set to your Google App Engine queue ID
        LOCATION_ID must be set to your Google App Engine location
        GOOGLE_APPLICATION_CREDENTIALS set to the path to your JSON credentials

    USAGE
  end
end<|MERGE_RESOLUTION|>--- conflicted
+++ resolved
@@ -26,11 +26,7 @@
   client = Google::Cloud::Tasks.new
 
   # Construct the fully qualified queue name.
-<<<<<<< HEAD
   parent = client.queue_path project_id, location_id, queue_id
-=======
-  parent = cloud_tasks.queue_path project_id, location_id, queue_id
->>>>>>> 720ac145
 
   # Construct task.
   task = {
