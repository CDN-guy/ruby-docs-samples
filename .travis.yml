--- conflicted
+++ resolved
@@ -35,12 +35,9 @@
   - TEST_DIR=bigquery
   - TEST_DIR=datastore
   - TEST_DIR=logging
-<<<<<<< HEAD
   - TEST_DIR=speech
-=======
   - TEST_DIR=translate
   - TEST_DIR=language
->>>>>>> e9741dc0
   - TEST_DIR=appengine/endpoints
 
 before_install:
