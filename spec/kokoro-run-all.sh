--- conflicted
+++ resolved
@@ -34,11 +34,8 @@
   auth \
   bigquery \
   cdn \
-<<<<<<< HEAD
   firestore \
-=======
   datastore \
->>>>>>> 32c51a6b
   kms \
   iot \
   pubsub \
