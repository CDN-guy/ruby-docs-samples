--- conflicted
+++ resolved
@@ -20,11 +20,7 @@
 project_id = "YOUR_PROJECT_ID"
 
 # Instantiates a client
-<<<<<<< HEAD
-translate = Google::Cloud::Translate.new api_key
-=======
 translate = Google::Cloud::Translate.new project: project_id
->>>>>>> 75594864
 
 # The text to translate
 text = "Hello, world!"
