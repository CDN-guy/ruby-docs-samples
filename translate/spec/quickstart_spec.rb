# Copyright 2016 Google, Inc
#
# Licensed under the Apache License, Version 2.0 (the "License");
# you may not use this file except in compliance with the License.
# You may obtain a copy of the License at
#
#     http://www.apache.org/licenses/LICENSE-2.0
#
# Unless required by applicable law or agreed to in writing, software
# distributed under the License is distributed on an "AS IS" BASIS,
# WITHOUT WARRANTIES OR CONDITIONS OF ANY KIND, either express or implied.
# See the License for the specific language governing permissions and
# limitations under the License.

require "rspec"
require "google/cloud/translate"

describe "Translate Quickstart" do

  it "translates Hello, world! to Russian" do
<<<<<<< HEAD
    translate = Google::Cloud::Translate.new ENV["TRANSLATE_API_KEY"]
    expect(Google::Cloud::Translate).to receive(:new).with("YOUR_API_KEY").
                                           and_return(translate)
=======
    translate = Google::Cloud::Translate.new
    expect(Google::Cloud::Translate).to receive(:new).
                                        with(project: "YOUR_PROJECT_ID").
                                        and_return(translate)
>>>>>>> 75594864

    expect {
      load File.expand_path("../quickstart.rb", __dir__)
    }.to output(
      "Text: Hello, world!\n"+
      "Translation: Привет мир!\n"
    ).to_stdout
  end

end
<|MERGE_RESOLUTION|>--- conflicted
+++ resolved
@@ -18,16 +18,10 @@
 describe "Translate Quickstart" do
 
   it "translates Hello, world! to Russian" do
-<<<<<<< HEAD
-    translate = Google::Cloud::Translate.new ENV["TRANSLATE_API_KEY"]
-    expect(Google::Cloud::Translate).to receive(:new).with("YOUR_API_KEY").
-                                           and_return(translate)
-=======
     translate = Google::Cloud::Translate.new
     expect(Google::Cloud::Translate).to receive(:new).
                                         with(project: "YOUR_PROJECT_ID").
                                         and_return(translate)
->>>>>>> 75594864
 
     expect {
       load File.expand_path("../quickstart.rb", __dir__)
