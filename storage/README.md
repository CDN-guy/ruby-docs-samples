--- conflicted
+++ resolved
@@ -29,7 +29,6 @@
 Usage: bundle exec ruby buckets.rb [command] [arguments]
 
 Commands:
-<<<<<<< HEAD
   list                                                                 List all buckets in the authenticated project
   enable_requester_pays               <bucket>                            Enable requester pays for a bucket
   disable_requester_pays              <bucket>                            Disable requester pays for a bucket
@@ -51,30 +50,6 @@
   enable_uniform_bucket_level_access  <bucket>                            Enable uniform bucket-level access for a bucket
   disable_uniform_bucket_level_access <bucket>                            Disable uniform bucket-level access for a bucket
   get_uniform_bucket_level_access     <bucket>                            Get uniform bucket-level access for a bucket
-=======
-  list                                                       List all buckets in the authenticated project
-  metadata               <bucket>                            Display metadata for a bucket
-  enable_requester_pays  <bucket>                            Enable requester pays for a bucket
-  disable_requester_pays <bucket>                            Disable requester pays for a bucket
-  check_requester_pays   <bucket>                            Check status of requester pays for a bucket
-  enable_default_kms_key <bucket> <kms_key>                  Enable default KMS encryption for bucket
-  create                 <bucket>                            Create a new bucket with default storage class and location
-  create                 <bucket> <location> <storage_class> Create a new bucket with specific storage class and location
-  list_bucket_labels     <bucket>                            List bucket labels
-  add_bucket_label       <bucket> <label_key> <label_value>  Add bucket label
-  delete_bucket_label    <bucket> <label_key>                Delete bucket label
-  delete                 <bucket>                            Delete bucket with the provided name
-  set_retention_policy    <bucket> <retention_period>        Set a retention policy on bucket with a retention period determined in seconds
-  remove_retention_policy <bucket>                           Remove a retention policy from a bucket if policy is not locked
-  lock_retention_policy   <bucket>                           Lock retention policy
-  get_retention_policy    <bucket>                           Get retention policy for a bucket
-  enable_default_event_based_hold  <bucket>                  Enable event-based hold for a bucket
-  disable_default_event_based_hold <bucket>                  Disable event-based hold for a bucket
-  get_default_event_based_hold     <bucket>                  Get state of event-based hold for a bucket
-  enable_bucket_policy_only        <bucket>                  Enable Bucket Policy Only for a bucket
-  disable_bucket_policy_only       <bucket>                  Disable Bucket Policy Only for a bucket
-  get_bucket_policy_only           <bucket>                  Get Bucket Policy Only for a bucket
->>>>>>> 21580c6e
 
 Environment variables:
   GOOGLE_CLOUD_PROJECT must be set to your Google Cloud project ID
