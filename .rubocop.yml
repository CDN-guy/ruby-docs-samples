# Copyright 2015 Google, Inc
#
# Licensed under the Apache License, Version 2.0 (the "License");
# you may not use this file except in compliance with the License.
# You may obtain a copy of the License at
#
#     http://www.apache.org/licenses/LICENSE-2.0
#
# Unless required by applicable law or agreed to in writing, software
# distributed under the License is distributed on an "AS IS" BASIS,
# WITHOUT WARRANTIES OR CONDITIONS OF ANY KIND, either express or implied.
# See the License for the specific language governing permissions and
# limitations under the License.

# RubyCop configuration file
#
# RuboCop
# http://batsov.com/rubocop/
#
# Style cops
# http://www.rubydoc.info/gems/rubocop/RuboCop/Cop/Style
#
# Lint cops
# http://www.rubydoc.info/gems/rubocop/RuboCop/Cop/Lint

AllCops:
<<<<<<< HEAD
  Exclude:
    # ignore generated protobuf files
    - "**/*_pb.rb"
    # ignore any code in 'generated' directories
    - "*/generated/**/*.rb"
=======
  TargetRubyVersion: 2.1
>>>>>>> e9741dc0

# Prefer double quotes for consistency (regardless of interpolation)
Style/StringLiterals:
  EnforcedStyle: double_quotes

# Prefer no parentheses for method definitions and invocations
Style/MethodDefParentheses:
  EnforcedStyle: require_no_parentheses

# Use %[ ] for string arrays
# Use %{ } for other delimiters, eg. %{ } sometimes used for multiline strings
Style/PercentLiteralDelimiters:
  Enabled: false

# Always use 2 spaces for indentation
# Sometimes method invokations might be additionally indented for clarity
Style/MultilineMethodCallIndentation:
  Enabled: false

# Unused block arguments are OK
# They can add clarity to code to demonstrate available arguments
Lint/UnusedBlockArgument:
  Enabled: false

# Usage of // or %r{ } is acceptable for regular expressions
# Please use // unless %r{ } adds clarity, eg. slashes used in expression
Style/RegexpLiteral:
  Enabled: false

# Use of parenthesis is optional in nested method calls
# This cop is optional mostly to support RSpec expectations
# If the code sample is: service.add "variable"
# Then the spec can use: expect { service.add "variable" }
Style/NestedParenthesizedCalls:
  Enabled: false

# In production code, yield is prefered over block.call
# For code samples, explicitly calling a block by name can add clarity
Performance/RedundantBlockCall:
  Enabled: false

# Empty line at top of block is sometimes OK, eg. for RSpec describe blocks
Style/EmptyLinesAroundBlockBody:
  Enabled: false

Style/NumericLiterals:
  Enabled: false
Style/SpaceAroundOperators:
  Enabled: false
Style/AccessorMethodName:
  Enabled: false
Metrics/ClassLength:
  Enabled: false
Style/EmptyElse:
  Enabled: false
Style/LineEndConcatenation:
  Enabled: false
Metrics/MethodLength:
  Max: 18
Lint/UselessAssignment:
  Enabled: false
Style/MutableConstant:
  Enabled: false
Lint/ShadowingOuterLocalVariable:
  Enabled: false
Style/BlockDelimiters:
  Enabled: false
Style/ExtraSpacing:
  Enabled: false
Style/Documentation:
  Enabled: false
Style/AlignParameters:
  Enabled: false
Style/DotPosition:
  EnforcedStyle: trailing
Style/WordArray:
  MinSize: 4
Metrics/AbcSize:
  Max: 20<|MERGE_RESOLUTION|>--- conflicted
+++ resolved
@@ -24,15 +24,13 @@
 # http://www.rubydoc.info/gems/rubocop/RuboCop/Cop/Lint
 
 AllCops:
-<<<<<<< HEAD
+  # Allow Ruby 2 features, eg. named parameters
+  TargetRubyVersion: 2.1
   Exclude:
     # ignore generated protobuf files
     - "**/*_pb.rb"
     # ignore any code in 'generated' directories
     - "*/generated/**/*.rb"
-=======
-  TargetRubyVersion: 2.1
->>>>>>> e9741dc0
 
 # Prefer double quotes for consistency (regardless of interpolation)
 Style/StringLiterals:
